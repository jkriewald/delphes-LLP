--- conflicted
+++ resolved
@@ -2,20 +2,11 @@
 
 ! 1) Settings used in the main program.
 
-<<<<<<< HEAD
-Main:numberOfEvents = 10000        ! number of events to generate
-Main:timesAllowErrors = 3          ! how many aborts before run stops
-Main:spareFlag1 = on               ! true means particle gun
-Main:spareMode1 = ID               ! 1-5 - di-quark, 21 - di-gluon, 11 - single electron, 13 - single muon, 15 - single tau, 22 - single photon
-Main:spareParm1 = 10000            ! max pt
-Main:spareParm2 = 2.5              ! max eta
-=======
 Main:numberOfEvents = 100000         ! number of events to generate
 Main:timesAllowErrors = 3          ! how many aborts before run stops
 Main:spareFlag1 = on                ! true means particle gun
 Main:spareMode1 = ID               ! 1-5 - di-quark, 21 - di-gluon, 11 - single electron, 13 - single muon, 22 - single photon
 Main:spareParm1 = 10000           ! max pt
->>>>>>> 14081743
 
 ! 2) Settings related to output in init(), next() and stat().
 
